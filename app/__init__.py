# app/__init__.py
import os
from datetime import timedelta
from typing import Optional

from flask import Flask
<<<<<<< HEAD
from flask_migrate import Migrate
from flask_sqlalchemy import SQLAlchemy

try:  # flask-login is optional in some environments
=======
from flask_sqlalchemy import SQLAlchemy
from flask_migrate import Migrate

# Login is optional—only used if you have flask_login installed and a User model
try:
>>>>>>> 9f23fb6e
    from flask_login import LoginManager
except Exception:  # pragma: no cover
    LoginManager = None  # type: ignore

<<<<<<< HEAD
# ---------------------------------------------------------------------------
# Extension instances (singletons shared across the app)
# ---------------------------------------------------------------------------
db: SQLAlchemy = SQLAlchemy()
migrate: Migrate = Migrate()
login_manager = LoginManager() if LoginManager else None


def create_app(config_overrides: dict | None = None) -> Flask:
    """Application factory used by the web app, CLI, and tests."""

=======
# --- Extensions (singletons) -------------------------------------------------
db = SQLAlchemy()
migrate = Migrate()
login_manager: Optional["LoginManager"] = LoginManager() if LoginManager else None  # type: ignore[name-defined]


def create_app(config_overrides: dict | None = None) -> Flask:
    """
    Application factory.

    This sets up:
      - SQLAlchemy (db)
      - Flask-Migrate (migrate)  <-- enables `flask db ...`
      - Optional flask_login (login_manager)
    It also imports `app.models` so Alembic can detect your tables/columns.
    """
>>>>>>> 9f23fb6e
    app = Flask(
        __name__,
        static_folder="static",
        template_folder="templates",
        instance_relative_config=True,  # allows instance/ for local sqlite, secrets, etc.
    )

<<<<<<< HEAD
    os.makedirs(app.instance_path, exist_ok=True)
    default_db = os.getenv("DATABASE_URL") or f"sqlite:///{os.path.join(app.instance_path, 'shardbound.db')}"

    app.config.update(
        SECRET_KEY=os.getenv("SECRET_KEY", "dev-change-me"),
        SQLALCHEMY_DATABASE_URI=default_db,
        SQLALCHEMY_TRACK_MODIFICATIONS=False,
        PERMANENT_SESSION_LIFETIME=timedelta(days=7),
        SESSION_COOKIE_HTTPONLY=True,
        SESSION_COOKIE_SAMESITE="Lax",
    )

=======
    # --- Base config (safe defaults; env can override) -----------------------
    app.config.setdefault("SECRET_KEY", os.getenv("SECRET_KEY", "dev-change-me"))
    # Prefer DATABASE_URL if provided, else use a local SQLite under instance/
    default_sqlite = "sqlite:///" + os.path.join(app.instance_path, "app.sqlite")
    app.config.setdefault("SQLALCHEMY_DATABASE_URI", os.getenv("DATABASE_URL", default_sqlite))
    app.config.setdefault("SQLALCHEMY_TRACK_MODIFICATIONS", False)
    app.config.setdefault("PERMANENT_SESSION_LIFETIME", timedelta(days=7))

    # Apply any runtime overrides (e.g., for tests)
>>>>>>> 9f23fb6e
    if config_overrides:
        app.config.update(config_overrides)

    # Ensure instance folder exists for SQLite
    try:
        os.makedirs(app.instance_path, exist_ok=True)
    except OSError:
        pass

    # --- Init extensions -----------------------------------------------------
    db.init_app(app)

<<<<<<< HEAD
    # Import models after the database has been initialized so Alembic can
    # detect metadata from the same SQLAlchemy instance.
    from . import models  # noqa: F401

=======
    # IMPORTANT: import models so Alembic sees metadata for autogenerate
    # (keep this import AFTER db.init_app and BEFORE migrate.init_app)
    from . import models  # noqa: F401

    migrate.init_app(app, db)

    # --- Optional: flask_login wiring ----------------------------------------
>>>>>>> 9f23fb6e
    if login_manager:
        from .models import User

        login_manager.init_app(app)
        login_manager.login_view = "auth.login"  # change if your route name differs

        @login_manager.user_loader
        def load_user(user_id: str):
            # Local import to avoid circular deps
            from .models import User  # type: ignore
            # If your User PK is UUID/str, adjust cast accordingly
            try:
<<<<<<< HEAD
                return User.query.get(int(user_id))
            except (ValueError, TypeError):
                return None

    migrate.init_app(app, db)

    from .main.routes import main_bp
    from .game.routes import game_bp
    from .auth.routes import auth_bp
    from .routes.api_classes import bp as classes_bp

    app.register_blueprint(main_bp)
    app.register_blueprint(game_bp)
    app.register_blueprint(auth_bp)
    app.register_blueprint(classes_bp)

    return app

=======
                return User.query.get(int(user_id))  # type: ignore[arg-type]
            except Exception:
                return User.query.get(user_id)  # type: ignore[misc]

    # --- Blueprints (optional, safe-import) ----------------------------------
    # These are optional. If present in your project, they’ll be registered.
    # If not, no problem—this keeps migrations working either way.
    for import_path, attr in [
        ("app.routes.auth", "auth_bp"),
        ("app.routes.game", "game_bp"),
        ("app.routes.api", "api_bp"),
        ("app.routes.main", "main_bp"),
    ]:
        try:
            mod = __import__(import_path, fromlist=[attr])
            bp = getattr(mod, attr, None)
            if bp is not None:
                app.register_blueprint(bp)
        except Exception:
            # Silently skip if module/blueprint isn’t there yet
            pass
>>>>>>> 9f23fb6e

__all__ = ["create_app", "db", "migrate", "login_manager"]<|MERGE_RESOLUTION|>--- conflicted
+++ resolved
@@ -4,23 +4,15 @@
 from typing import Optional
 
 from flask import Flask
-<<<<<<< HEAD
+
 from flask_migrate import Migrate
 from flask_sqlalchemy import SQLAlchemy
 
 try:  # flask-login is optional in some environments
-=======
-from flask_sqlalchemy import SQLAlchemy
-from flask_migrate import Migrate
 
-# Login is optional—only used if you have flask_login installed and a User model
-try:
->>>>>>> 9f23fb6e
     from flask_login import LoginManager
 except Exception:  # pragma: no cover
     LoginManager = None  # type: ignore
-
-<<<<<<< HEAD
 # ---------------------------------------------------------------------------
 # Extension instances (singletons shared across the app)
 # ---------------------------------------------------------------------------
@@ -32,24 +24,6 @@
 def create_app(config_overrides: dict | None = None) -> Flask:
     """Application factory used by the web app, CLI, and tests."""
 
-=======
-# --- Extensions (singletons) -------------------------------------------------
-db = SQLAlchemy()
-migrate = Migrate()
-login_manager: Optional["LoginManager"] = LoginManager() if LoginManager else None  # type: ignore[name-defined]
-
-
-def create_app(config_overrides: dict | None = None) -> Flask:
-    """
-    Application factory.
-
-    This sets up:
-      - SQLAlchemy (db)
-      - Flask-Migrate (migrate)  <-- enables `flask db ...`
-      - Optional flask_login (login_manager)
-    It also imports `app.models` so Alembic can detect your tables/columns.
-    """
->>>>>>> 9f23fb6e
     app = Flask(
         __name__,
         static_folder="static",
@@ -57,7 +31,7 @@
         instance_relative_config=True,  # allows instance/ for local sqlite, secrets, etc.
     )
 
-<<<<<<< HEAD
+
     os.makedirs(app.instance_path, exist_ok=True)
     default_db = os.getenv("DATABASE_URL") or f"sqlite:///{os.path.join(app.instance_path, 'shardbound.db')}"
 
@@ -70,17 +44,7 @@
         SESSION_COOKIE_SAMESITE="Lax",
     )
 
-=======
-    # --- Base config (safe defaults; env can override) -----------------------
-    app.config.setdefault("SECRET_KEY", os.getenv("SECRET_KEY", "dev-change-me"))
-    # Prefer DATABASE_URL if provided, else use a local SQLite under instance/
-    default_sqlite = "sqlite:///" + os.path.join(app.instance_path, "app.sqlite")
-    app.config.setdefault("SQLALCHEMY_DATABASE_URI", os.getenv("DATABASE_URL", default_sqlite))
-    app.config.setdefault("SQLALCHEMY_TRACK_MODIFICATIONS", False)
-    app.config.setdefault("PERMANENT_SESSION_LIFETIME", timedelta(days=7))
 
-    # Apply any runtime overrides (e.g., for tests)
->>>>>>> 9f23fb6e
     if config_overrides:
         app.config.update(config_overrides)
 
@@ -93,20 +57,11 @@
     # --- Init extensions -----------------------------------------------------
     db.init_app(app)
 
-<<<<<<< HEAD
     # Import models after the database has been initialized so Alembic can
     # detect metadata from the same SQLAlchemy instance.
     from . import models  # noqa: F401
 
-=======
-    # IMPORTANT: import models so Alembic sees metadata for autogenerate
-    # (keep this import AFTER db.init_app and BEFORE migrate.init_app)
-    from . import models  # noqa: F401
 
-    migrate.init_app(app, db)
-
-    # --- Optional: flask_login wiring ----------------------------------------
->>>>>>> 9f23fb6e
     if login_manager:
         from .models import User
 
@@ -119,7 +74,7 @@
             from .models import User  # type: ignore
             # If your User PK is UUID/str, adjust cast accordingly
             try:
-<<<<<<< HEAD
+
                 return User.query.get(int(user_id))
             except (ValueError, TypeError):
                 return None
@@ -136,30 +91,8 @@
     app.register_blueprint(auth_bp)
     app.register_blueprint(classes_bp)
 
+
     return app
 
-=======
-                return User.query.get(int(user_id))  # type: ignore[arg-type]
-            except Exception:
-                return User.query.get(user_id)  # type: ignore[misc]
-
-    # --- Blueprints (optional, safe-import) ----------------------------------
-    # These are optional. If present in your project, they’ll be registered.
-    # If not, no problem—this keeps migrations working either way.
-    for import_path, attr in [
-        ("app.routes.auth", "auth_bp"),
-        ("app.routes.game", "game_bp"),
-        ("app.routes.api", "api_bp"),
-        ("app.routes.main", "main_bp"),
-    ]:
-        try:
-            mod = __import__(import_path, fromlist=[attr])
-            bp = getattr(mod, attr, None)
-            if bp is not None:
-                app.register_blueprint(bp)
-        except Exception:
-            # Silently skip if module/blueprint isn’t there yet
-            pass
->>>>>>> 9f23fb6e
 
 __all__ = ["create_app", "db", "migrate", "login_manager"]